--- conflicted
+++ resolved
@@ -46,11 +46,8 @@
 #define MSGBOX_STDERR  0
 #define MSGBOX_SDL     1
 #define MSGBOX_WIN32   3
-<<<<<<< HEAD
 #define MSGBOX_NSWITCH 4
-=======
-#define MSGBOX_PSP     4
->>>>>>> cae351f7
+#define MSGBOX_PSP     5
 
 // library loading (XASH_LIB)
 #define LIB_NULL   0
