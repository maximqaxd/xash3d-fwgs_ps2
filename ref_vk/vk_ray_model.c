#include "vk_ray_internal.h"

#include "vk_rtx.h"
#include "vk_textures.h"
#include "vk_materials.h"
#include "vk_render.h"
#include "vk_light.h"

#include "eiface.h"
#include "xash3d_mathlib.h"

#include <string.h>

xvk_ray_model_state_t g_ray_model_state;

static void returnModelToCache(vk_ray_model_t *model) {
	ASSERT(model->taken);
	model->taken = false;
}

static vk_ray_model_t *getModelFromCache(int num_geoms, int max_prims, const VkAccelerationStructureGeometryKHR *geoms) { //}, int size) {
	vk_ray_model_t *model = NULL;
	int i;
	for (i = 0; i < ARRAYSIZE(g_ray_model_state.models_cache); ++i)
	{
		int j;
	 	model = g_ray_model_state.models_cache + i;
		if (model->taken)
			continue;

		if (!model->as)
			break;

		if (model->num_geoms != num_geoms)
			continue;

		if (model->max_prims != max_prims)
			continue;

		for (j = 0; j < num_geoms; ++j) {
			if (model->geoms[j].geometryType != geoms[j].geometryType)
				break;

			if (model->geoms[j].flags != geoms[j].flags)
				break;

			if (geoms[j].geometryType == VK_GEOMETRY_TYPE_TRIANGLES_KHR) {
				// TODO what else should we compare?
				if (model->geoms[j].geometry.triangles.maxVertex != geoms[j].geometry.triangles.maxVertex)
					break;

				ASSERT(model->geoms[j].geometry.triangles.vertexStride == geoms[j].geometry.triangles.vertexStride);
				ASSERT(model->geoms[j].geometry.triangles.vertexFormat == geoms[j].geometry.triangles.vertexFormat);
				ASSERT(model->geoms[j].geometry.triangles.indexType == geoms[j].geometry.triangles.indexType);
			} else {
				PRINT_NOT_IMPLEMENTED_ARGS("Non-tri geometries are not implemented");
				break;
			}
		}

		if (j == num_geoms)
			break;
	}

	if (i == ARRAYSIZE(g_ray_model_state.models_cache))
		return NULL;

	// if (model->size > 0)
	// 	ASSERT(model->size >= size);

	if (!model->geoms) {
		const size_t size = sizeof(*geoms) * num_geoms;
		model->geoms = Mem_Malloc(vk_core.pool, size);
		memcpy(model->geoms, geoms, size);
		model->num_geoms = num_geoms;
		model->max_prims = max_prims;
	}

	model->taken = true;
	return model;
}

static void assertNoOverlap( uint32_t o1, uint32_t s1, uint32_t o2, uint32_t s2 ) {
	uint32_t min_offset, min_size;
	uint32_t max_offset;

	if (o1 < o2) {
		min_offset = o1;
		min_size = s1;
		max_offset = o2;
	} else {
		min_offset = o2;
		min_size = s2;
		max_offset = o1;
	}

	ASSERT(min_offset + min_size <= max_offset);
}

static void validateModelPair( const vk_ray_model_t *m1, const vk_ray_model_t *m2 ) {
	if (m1 == m2) return;
	if (!m2->num_geoms) return;
	assertNoOverlap(m1->debug.as_offset, m1->size, m2->debug.as_offset, m2->size);
	if (m1->taken && m2->taken)
		assertNoOverlap(m1->kusochki_offset, m1->num_geoms, m2->kusochki_offset, m2->num_geoms);
}

static void validateModel( const vk_ray_model_t *model ) {
	for (int j = 0; j < ARRAYSIZE(g_ray_model_state.models_cache); ++j) {
		validateModelPair(model, g_ray_model_state.models_cache + j);
	}
}

static void validateModels( void ) {
	for (int i = 0; i < ARRAYSIZE(g_ray_model_state.models_cache); ++i) {
		validateModel(g_ray_model_state.models_cache + i);
	}
}

void XVK_RayModel_Validate( void ) {
	const vk_kusok_data_t* kusochki = g_ray_model_state.kusochki_buffer.mapped;
	ASSERT(g_ray_model_state.frame.num_models <= ARRAYSIZE(g_ray_model_state.frame.models));
	for (int i = 0; i < g_ray_model_state.frame.num_models; ++i) {
		const vk_ray_draw_model_t *draw_model = g_ray_model_state.frame.models + i;
		const vk_ray_model_t *model = draw_model->model;
		int num_geoms = 1; // TODO can't validate non-dynamic models because this info is lost
		ASSERT(model);
		ASSERT(model->as != VK_NULL_HANDLE);
		ASSERT(model->kusochki_offset < MAX_KUSOCHKI);
		ASSERT(model->geoms);
		ASSERT(model->num_geoms > 0);
		ASSERT(model->taken);
		num_geoms = model->num_geoms;

		for (int j = 0; j < num_geoms; j++) {
			const vk_kusok_data_t *kusok = kusochki + j;
			const vk_texture_t *tex = findTexture(kusok->tex_base_color);
			ASSERT(tex);
			ASSERT(tex->vk.image.view != VK_NULL_HANDLE);

			// uint32_t index_offset;
			// uint32_t vertex_offset;
			// uint32_t triangles;
		}

		// Check for as model memory aliasing
		for (int j = 0; j < g_ray_model_state.frame.num_models; ++j) {
			const vk_ray_model_t *model2 = g_ray_model_state.frame.models[j].model;
			validateModelPair(model, model2);
		}
	}
}

vk_ray_model_t* VK_RayModelCreate( vk_ray_model_init_t args ) {
	VkAccelerationStructureGeometryKHR *geoms;
	uint32_t *geom_max_prim_counts;
	VkAccelerationStructureBuildRangeInfoKHR *geom_build_ranges;
	const VkDeviceAddress buffer_addr = getBufferDeviceAddress(args.buffer);
	vk_kusok_data_t *kusochki;
	const uint32_t kusochki_count_offset = VK_RingBuffer_Alloc(&g_ray_model_state.kusochki_alloc, args.model->num_geometries, 1);
	vk_ray_model_t *ray_model;
	int max_prims = 0;

	ASSERT(vk_core.rtx);

	if (g_ray_model_state.freeze_models)
		return args.model->ray_model;

	if (kusochki_count_offset == AllocFailed) {
		gEngine.Con_Printf(S_ERROR "Maximum number of kusochki exceeded on model %s\n", args.model->debug_name);
		return NULL;
	}

	// FIXME don't touch allocator each frame many times pls
	geoms = Mem_Calloc(vk_core.pool, args.model->num_geometries * sizeof(*geoms));
	geom_max_prim_counts = Mem_Malloc(vk_core.pool, args.model->num_geometries * sizeof(*geom_max_prim_counts));
	geom_build_ranges = Mem_Calloc(vk_core.pool, args.model->num_geometries * sizeof(*geom_build_ranges));

	kusochki = (vk_kusok_data_t*)(g_ray_model_state.kusochki_buffer.mapped) + kusochki_count_offset;

	for (int i = 0; i < args.model->num_geometries; ++i) {
		vk_render_geometry_t *mg = args.model->geometries + i;
		const uint32_t prim_count = mg->element_count / 3;

		max_prims += prim_count;
		geom_max_prim_counts[i] = prim_count;
		geoms[i] = (VkAccelerationStructureGeometryKHR)
			{
				.sType = VK_STRUCTURE_TYPE_ACCELERATION_STRUCTURE_GEOMETRY_KHR,
				.flags = VK_GEOMETRY_OPAQUE_BIT_KHR, // FIXME this is not true. incoming mode might have transparency eventually (and also dynamically)
				.geometryType = VK_GEOMETRY_TYPE_TRIANGLES_KHR,
				.geometry.triangles =
					(VkAccelerationStructureGeometryTrianglesDataKHR){
						.sType = VK_STRUCTURE_TYPE_ACCELERATION_STRUCTURE_GEOMETRY_TRIANGLES_DATA_KHR,
						.indexType = VK_INDEX_TYPE_UINT16,
						.maxVertex = mg->max_vertex,
						.vertexFormat = VK_FORMAT_R32G32B32_SFLOAT,
						.vertexStride = sizeof(vk_vertex_t),
						.vertexData.deviceAddress = buffer_addr,
						.indexData.deviceAddress = buffer_addr,
					},
			};

#if 0
		gEngine.Con_Reportf("  g%d: v(%#x %d %#x) V%d i(%#x %d %#x) I%d\n", i,
			vertex_offset*sizeof(vk_vertex_t), mg->vertex_count * sizeof(vk_vertex_t), (vertex_offset + mg->vertex_count) * sizeof(vk_vertex_t), mg->vertex_count,
			index_offset*sizeof(uint16_t), mg->element_count * sizeof(uint16_t), (index_offset + mg->element_count) * sizeof(uint16_t), mg->element_count);
#endif

		geom_build_ranges[i] = (VkAccelerationStructureBuildRangeInfoKHR) {
			.primitiveCount = prim_count,
			.primitiveOffset = mg->index_offset * sizeof(uint16_t),
			.firstVertex = mg->vertex_offset,
		};

		kusochki[i].vertex_offset = mg->vertex_offset;
		kusochki[i].index_offset = mg->index_offset;
		kusochki[i].triangles = prim_count;

		if (mg->material == kXVkMaterialSky) {
			kusochki[i].tex_base_color |= KUSOK_MATERIAL_FLAG_SKYBOX;
		} else {
			kusochki[i].tex_base_color &= (~KUSOK_MATERIAL_FLAG_SKYBOX);
		}

		//kusochki[i].texture = mg->texture;
		//kusochki[i].roughness = mg->material == kXVkMaterialWater ? 0. : 1.; // FIXME
		VectorSet(kusochki[i].emissive, 0, 0, 0 );

		mg->kusok_index = i + kusochki_count_offset;
	}

	{
		as_build_args_t asrgs = {
			.geoms = geoms,
			.max_prim_counts = geom_max_prim_counts,
			.build_ranges = geom_build_ranges,
			.n_geoms = args.model->num_geometries,
			.type = VK_ACCELERATION_STRUCTURE_TYPE_BOTTOM_LEVEL_KHR,
			.dynamic = args.model->dynamic,
			.debug_name = args.model->debug_name,
		};
		ray_model = getModelFromCache(args.model->num_geometries, max_prims, geoms); //, build_size.accelerationStructureSize);
		if (!ray_model) {
			gEngine.Con_Printf(S_ERROR "Ran out of model cache slots\n");
		} else {
			qboolean result;
			asrgs.p_accel = &ray_model->as;
<<<<<<< HEAD

			DEBUG_BEGINF(vk_core.cb, "build blas for %s", args.model->debug_name);
			result = createOrUpdateAccelerationStructure(vk_core.cb, &asrgs, ray_model);
			DEBUG_END(vk_core.cb);
=======
			ASSERT(!"Not implemented");
			result = false;
			//result = createOrUpdateAccelerationStructure(vk_core.cb, &asrgs, ray_model);
>>>>>>> 22917938

			if (!result)
			{
				gEngine.Con_Printf(S_ERROR "Could not build BLAS for %s\n", args.model->debug_name);
				returnModelToCache(ray_model);
				ray_model = NULL;
			} else {
				ray_model->kusochki_offset = kusochki_count_offset;
				ray_model->dynamic = args.model->dynamic;

				if (vk_core.debug)
					validateModel(ray_model);
			}
		}
	}

	Mem_Free(geom_build_ranges);
	Mem_Free(geom_max_prim_counts);
	Mem_Free(geoms); // TODO this can be cached within models_cache ??

	//gEngine.Con_Reportf("Model %s (%p) created blas %p\n", args.model->debug_name, args.model, args.model->rtx.blas);

	return ray_model;
}

void VK_RayModelDestroy( struct vk_ray_model_s *model ) {
	ASSERT(!g_ray_model_state.freeze_models);

	ASSERT(vk_core.rtx);
	if (model->as != VK_NULL_HANDLE) {
		//gEngine.Con_Reportf("Model %s destroying AS=%p blas_index=%d\n", model->debug_name, model->rtx.blas, blas_index);

		vkDestroyAccelerationStructureKHR(vk_core.device, model->as, NULL);
		Mem_Free(model->geoms);
		memset(model, 0, sizeof(*model));
	}
}

// TODO move this to some common place with traditional renderer
static void computeConveyorSpeed(const color24 rendercolor, int tex_index, vec2_t speed) {
	float sy, cy;
	float flConveyorSpeed = 0.0f;
	float flRate, flAngle;
	vk_texture_t *texture = findTexture( tex_index );
	//gl_texture_t	*texture;

	// FIXME
	/* if( ENGINE_GET_PARM( PARM_QUAKE_COMPATIBLE ) && RI.currententity == gEngfuncs.GetEntityByIndex( 0 ) ) */
	/* { */
	/* 	// same as doom speed */
	/* 	flConveyorSpeed = -35.0f; */
	/* } */
	/* else */
	{
		flConveyorSpeed = (rendercolor.g<<8|rendercolor.b) / 16.0f;
		if( rendercolor.r ) flConveyorSpeed = -flConveyorSpeed;
	}
	//texture = R_GetTexture( glState.currentTextures[glState.activeTMU] );

	flRate = fabs( flConveyorSpeed ) / (float)texture->width;
	flAngle = ( flConveyorSpeed >= 0 ) ? 180 : 0;

	SinCos( flAngle * ( M_PI_F / 180.0f ), &sy, &cy );
	speed[0] = cy * flRate;
	speed[1] = sy * flRate;
}

void VK_RayFrameAddModel( vk_ray_model_t *model, const vk_render_model_t *render_model, const matrix3x4 *transform_row, const vec4_t color, color24 entcolor) {
	qboolean HACK_reflective = false;
	vk_ray_draw_model_t* draw_model = g_ray_model_state.frame.models + g_ray_model_state.frame.num_models;

	ASSERT(vk_core.rtx);
	ASSERT(g_ray_model_state.frame.num_models <= ARRAYSIZE(g_ray_model_state.frame.models));

	if (g_ray_model_state.freeze_models)
		return;

	if (g_ray_model_state.frame.num_models == ARRAYSIZE(g_ray_model_state.frame.models)) {
		gEngine.Con_Printf(S_ERROR "Ran out of AccelerationStructure slots\n");
		return;
	}

	{
		ASSERT(model->as != VK_NULL_HANDLE);
		draw_model->model = model;
		memcpy(draw_model->transform_row, *transform_row, sizeof(draw_model->transform_row));
		g_ray_model_state.frame.num_models++;
	}

	switch (render_model->render_mode) {
		case kRenderNormal:
			draw_model->material_mode = MaterialMode_Opaque;
			break;

		// C = (1 - alpha) * DST + alpha * SRC (TODO is this right?)
		case kRenderTransColor:
		case kRenderTransTexture:
			HACK_reflective = true;
			draw_model->material_mode = MaterialMode_Refractive;
			break;

		// Additive blending: C = SRC * alpha + DST
		case kRenderGlow:
		case kRenderTransAdd:
			draw_model->material_mode = MaterialMode_Additive;
			break;

		// Alpha test (TODO additive? mixing?)
		case kRenderTransAlpha:
			draw_model->material_mode = MaterialMode_Opaque_AlphaTest;
			break;

		default:
			gEngine.Host_Error("Unexpected render mode %d\n", render_model->render_mode);
	}

	for (int i = 0; i < render_model->num_geometries; ++i) {
		const vk_render_geometry_t *geom = render_model->geometries + i;
		vk_kusok_data_t *kusok = (vk_kusok_data_t*)(g_ray_model_state.kusochki_buffer.mapped) + geom->kusok_index;
		const xvk_material_t *const mat = XVK_GetMaterialForTextureIndex( geom->texture );
		ASSERT(mat);

		/* if (!render_model->static_map) */
		/* 	VK_LightsAddEmissiveSurface( geom, transform_row, false ); */

		kusok->tex_base_color = mat->tex_base_color;
		kusok->tex_roughness = mat->tex_roughness;
		kusok->tex_metalness = mat->tex_metalness;
		kusok->tex_normalmap = mat->tex_normalmap;

		kusok->roughness = mat->roughness;
		kusok->metalness = mat->metalness;

		// HACK until there is a proper mechanism for patching materials, see https://github.com/w23/xash3d-fwgs/issues/213
		// FIXME also this erases previous roughness unconditionally
		if (HACK_reflective) {
			kusok->tex_roughness = tglob.blackTexture;
		} else if (!mat->set && geom->material == kXVkMaterialChrome) {
			kusok->tex_roughness = tglob.grayTexture;
		}

		if (geom->material == kXVkMaterialSky) {
			kusok->tex_base_color |= KUSOK_MATERIAL_FLAG_SKYBOX;
		}

		Vector4Copy(color, kusok->color);
		kusok->color[0] *= mat->base_color[0];
		kusok->color[1] *= mat->base_color[1];
		kusok->color[2] *= mat->base_color[2];

		if (geom->material == kXVkMaterialEmissive) {
			VectorCopy( geom->emissive, kusok->emissive );
		} else {
			RT_GetEmissiveForTexture( kusok->emissive, geom->texture );
		}

		if (geom->material == kXVkMaterialConveyor) {
			computeConveyorSpeed( entcolor, geom->texture, kusok->uv_speed );
		} else {
			kusok->uv_speed[0] = kusok->uv_speed[1] = 0.f;
		}
	}
}

void XVK_RayModel_ClearForNextFrame( void )
{
	// FIXME we depend on the fact that only a single frame can be in flight
	// currently framectl waits for the queue to complete before returning
	// so we can be sure here that previous frame is complete and we're free to
	// destroy/reuse dynamic ASes from previous frame
	for (int i = 0; i < g_ray_model_state.frame.num_models; ++i) {
		vk_ray_draw_model_t *model = g_ray_model_state.frame.models + i;
		ASSERT(model->model);
		if (!model->model->dynamic)
			continue;

		returnModelToCache(model->model);
		model->model = NULL;
	}

	g_ray_model_state.frame.num_models = 0;

	// TODO N frames in flight
	// HACK: blas caching requires persistent memory
	// proper fix would need some other memory allocation strategy
	// VK_RingBuffer_ClearFrame(&g_rtx.accels_buffer_alloc);
	VK_RingBuffer_ClearFrame(&g_ray_model_state.kusochki_alloc);
}<|MERGE_RESOLUTION|>--- conflicted
+++ resolved
@@ -151,7 +151,7 @@
 	}
 }
 
-vk_ray_model_t* VK_RayModelCreate( vk_ray_model_init_t args ) {
+vk_ray_model_t* VK_RayModelCreate( VkCommandBuffer cmdbuf, vk_ray_model_init_t args ) {
 	VkAccelerationStructureGeometryKHR *geoms;
 	uint32_t *geom_max_prim_counts;
 	VkAccelerationStructureBuildRangeInfoKHR *geom_build_ranges;
@@ -246,16 +246,10 @@
 		} else {
 			qboolean result;
 			asrgs.p_accel = &ray_model->as;
-<<<<<<< HEAD
-
-			DEBUG_BEGINF(vk_core.cb, "build blas for %s", args.model->debug_name);
-			result = createOrUpdateAccelerationStructure(vk_core.cb, &asrgs, ray_model);
-			DEBUG_END(vk_core.cb);
-=======
-			ASSERT(!"Not implemented");
-			result = false;
-			//result = createOrUpdateAccelerationStructure(vk_core.cb, &asrgs, ray_model);
->>>>>>> 22917938
+
+			DEBUG_BEGINF(cmdbuf, "build blas for %s", args.model->debug_name);
+			result = createOrUpdateAccelerationStructure(cmdbuf, &asrgs, ray_model);
+			DEBUG_END(cmdbuf);
 
 			if (!result)
 			{
