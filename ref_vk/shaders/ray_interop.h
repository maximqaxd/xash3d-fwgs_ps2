--- conflicted
+++ resolved
@@ -12,30 +12,6 @@
 	X(6, uint, MAX_TEXTURES, 4096) \
 	X(7, uint, SBT_RECORD_SIZE, 32) \
 
-<<<<<<< HEAD
-=======
-#define RAY_PRIMARY_OUTPUTS(X) \
-	X(10, base_color_a, rgba8) \
-	X(11, position_t, rgba32f) \
-	X(12, normals_gs, rgba16f) \
-	X(13, material_rmxx, rgba8) \
-	X(14, emissive, rgba16f) \
-	X(15, geometry_prev_position, rgba32f) \
-
-#define RAY_LIGHT_DIRECT_INPUTS(X) \
-	X(10, position_t, rgba32f) \
-	X(11, normals_gs, rgba16f) \
-	X(12, material_rmxx, rgba8) \
-
-#define RAY_LIGHT_DIRECT_POLY_OUTPUTS(X) \
-	X(20, light_poly_diffuse, rgba16f) \
-	X(21, light_poly_specular, rgba16f) \
-
-#define RAY_LIGHT_DIRECT_POINT_OUTPUTS(X) \
-	X(20, light_point_diffuse, rgba16f) \
-	X(21, light_point_specular, rgba16f) \
-
->>>>>>> 615a10c0
 #ifndef GLSL
 #include "xash3d_types.h"
 #include "vk_const.h"
