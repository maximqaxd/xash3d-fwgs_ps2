#version 460 core
#extension GL_EXT_nonuniform_qualifier : enable
#extension GL_GOOGLE_include_directive : require
#include "ray_common.glsl"
#include "ray_kusochki.glsl"
#include "noise.glsl"
#include "brdf.h"

//#define DEBUG_LIGHT_CULLING

// FIXME what should these be?
const float shadow_offset_fudge = .1;
const float pdf_culling_threshold = 1e6;//100.;
const float color_factor = 1.;
const float color_culling_threshold = 1e-6;//600./color_factor;
const float throughput_threshold = 1e-3;

layout (constant_id = 4) const float LIGHT_GRID_CELL_SIZE = 256.;
layout (constant_id = 5) const uint MAX_LIGHT_CLUSTERS = 32768;
layout (constant_id = 6) const uint MAX_TEXTURES = 4096;
layout (constant_id = 7) const uint SBT_RECORD_SIZE = 64;

//const uint LIGHT_CLUSTER_SIZE = 2 + MAX_VISIBLE_POINT_LIGHTS + MAX_VISIBLE_SURFACE_LIGHTS;
//const uint LIGHT_CLUSTER_NUM_DLIGHTS_OFFSET = 0;
//const uint LIGHT_CLUSTER_NUM_EMISSIVE_SURFACES_OFFSET = 1;
//const uint LIGHT_CLUSTER_DLIGHTS_DATA_OFFSET = 2;
//const uint LIGHT_CLUSTER_EMISSIVE_SURFACES_DATA_OFFSET = 3 + MAX_VISIBLE_DLIGHTS;

layout(set = 0, binding = 0, rgba8) uniform image2D out_image_base_color;
layout(set = 0, binding = 6) uniform sampler2D textures[MAX_TEXTURES];
layout(set = 0, binding = 9, rgba16f) uniform image2D out_image_diffuse_gi;
layout(set = 0, binding = 10, rgba16f) uniform image2D out_image_specular;
layout(set = 0, binding = 11, rgba16f) uniform image2D out_image_additive;
layout(set = 0, binding = 12, rgba16f) uniform image2D out_image_normals;

layout(set = 0, binding = 1) uniform accelerationStructureEXT tlas;
layout(set = 0, binding = 2) uniform UBO {
	mat4 inv_proj, inv_view;
} ubo;

layout (set = 0, binding = 7/*, align=4*/) uniform UBOLights { Lights lights; };

layout (set = 0, binding = 8, align = 1) readonly buffer UBOLightClusters {
	ivec3 grid_min, grid_size;
	//uint8_t clusters_data[MAX_LIGHT_CLUSTERS * LIGHT_CLUSTER_SIZE + HACK_OFFSET];
	LightCluster clusters[MAX_LIGHT_CLUSTERS];
} light_grid;

layout (push_constant) uniform PC_ {
	PushConstants push_constants;
};

layout(location = PAYLOAD_LOCATION_OPAQUE) rayPayloadEXT RayPayloadOpaque payload_opaque;
layout(location = PAYLOAD_LOCATION_SHADOW) rayPayloadEXT RayPayloadShadow payload_shadow;
layout(location = PAYLOAD_LOCATION_ADDITIVE) rayPayloadEXT RayPayloadAdditive payload_additive;

bool shadowed(vec3 pos, vec3 dir, float dist) {
	payload_shadow.hit_type = SHADOW_HIT;
	const uint flags =  0
		//| gl_RayFlagsCullFrontFacingTrianglesEXT
		//| gl_RayFlagsOpaqueEXT
		| gl_RayFlagsTerminateOnFirstHitEXT
		| gl_RayFlagsSkipClosestHitShaderEXT
		;
	traceRayEXT(tlas,
		flags,
		GEOMETRY_BIT_OPAQUE,
		0, 0, SHADER_OFFSET_MISS_SHADOW,
		pos, 0., dir, dist - shadow_offset_fudge, PAYLOAD_LOCATION_SHADOW);
	return payload_shadow.hit_type == SHADOW_HIT;
}

// TODO join with just shadowed()
bool shadowedSky(vec3 pos, vec3 dir, float dist) {
	payload_shadow.hit_type = SHADOW_HIT;
	const uint flags =  0
		//| gl_RayFlagsCullFrontFacingTrianglesEXT
		//| gl_RayFlagsOpaqueEXT
		//| gl_RayFlagsTerminateOnFirstHitEXT
		//| gl_RayFlagsSkipClosestHitShaderEXT
		;
	traceRayEXT(tlas,
		flags,
		GEOMETRY_BIT_OPAQUE,
		SHADER_OFFSET_HIT_SHADOW, SBT_RECORD_SIZE, SHADER_OFFSET_MISS_SHADOW,
		pos, 0., dir, dist - shadow_offset_fudge, PAYLOAD_LOCATION_SHADOW);
	return payload_shadow.hit_type != SHADOW_SKY;
}

// This is an entry point for evaluation of all other BRDFs based on selected configuration (for direct light)
void evalSplitBRDF(vec3 N, vec3 L, vec3 V, MaterialProperties material, out vec3 diffuse, out vec3 specular) {
	// Prepare data needed for BRDF evaluation - unpack material properties and evaluate commonly used terms (e.g. Fresnel, NdotL, ...)
	const BrdfData data = prepareBRDFData(N, L, V, material);

	// Ignore V and L rays "below" the hemisphere
	//if (data.Vbackfacing || data.Lbackfacing) return vec3(0.0f, 0.0f, 0.0f);

	// Eval specular and diffuse BRDFs
	specular = evalSpecular(data);
	diffuse = evalDiffuse(data);

	// Combine specular and diffuse layers
#if COMBINE_BRDFS_WITH_FRESNEL
	// Specular is already multiplied by F, just attenuate diffuse
	diffuse *= vec3(1.) - data.F;
#endif
}

<<<<<<< HEAD
float triangleSolidAngle(vec3 p, vec3 a, vec3 b, vec3 c) {
	a = normalize(a - p);
	b = normalize(b - p);
	c = normalize(c - p);

	const float tanHalfOmega = dot(a, cross(b,c)) / (1. + dot(b,c) + dot(c,a) + dot(a,b));

	return atan(tanHalfOmega) * 2.;
=======
vec3 baryMix(vec3 v1, vec3 v2, vec3 v3, vec2 bary) {
	return v1 * (1. - bary.x - bary.y) + v2 * bary.x + v3 * bary.y;
}

vec2 baryMix(vec2 v1, vec2 v2, vec2 v3, vec2 bary) {
	return v1 * (1. - bary.x - bary.y) + v2 * bary.x + v3 * bary.y;
>>>>>>> 1dabdc67
}

void sampleSurfaceTriangle(
	vec3 color, vec3 view_dir, MaterialProperties material /* TODO BrdfData instead is supposedly more efficient */,
	mat4x3 emissive_transform, mat3 emissive_transform_normal,
	uint triangle_index, uint index_offset, uint vertex_offset,
	uint kusok_index,
	out vec3 diffuse, out vec3 specular)
{
	diffuse = specular = vec3(0.);
	const uint first_index_offset = index_offset + triangle_index * 3;

	// TODO this is not entirely correct -- need to mix between all normals, or have this normal precomputed
	const uint vi1 = uint(indices[first_index_offset+0]) + vertex_offset;
	const uint vi2 = uint(indices[first_index_offset+1]) + vertex_offset;
	const uint vi3 = uint(indices[first_index_offset+2]) + vertex_offset;

	const vec3 v1 = (emissive_transform * vec4(vertices[vi1].pos, 1.)).xyz;
	const vec3 v2 = (emissive_transform * vec4(vertices[vi2].pos, 1.)).xyz;
	const vec3 v3 = (emissive_transform * vec4(vertices[vi3].pos, 1.)).xyz;

	// TODO projected uniform sampling
	vec2 bary = vec2(rand01(), rand01());
	bary.y *= (1. - bary.x);
	const vec3 sample_pos = baryMix(v1, v2, v3, bary);

	vec3 light_dir = sample_pos - payload_opaque.hit_pos_t.xyz;
	const float light_dir_normal_dot = dot(light_dir, payload_opaque.normal);
	if (light_dir_normal_dot <= 0.)
#ifdef DEBUG_LIGHT_CULLING
		return vec3(1., 0., 1.) * color_factor;
#else
		return;
#endif

	// Consider area light sources as planes, take the first normal
	const vec3 normal = normalize(emissive_transform_normal * vertices[vi1].normal);

	const float light_dot = -dot(light_dir, normal);
	if (light_dot <= 0.)
#ifdef DEBUG_LIGHT_CULLING
		return vec3(1., 0., 0.) * color_factor;
#else
		return;
#endif

	// TODO emissive normals and areas can be precomputed
	const float area = 1.;//.5 * length(cross(v1 - v2, v1 - v3));
	const float light_dist2 = dot(light_dir, light_dir);
	//float pdf = /*light_dist2 */ 1./ (area * light_dot);
	float pdf = TWO_PI / triangleSolidAngle(payload_opaque.hit_pos_t.xyz, v1, v2, v3);

	if (pdf > pdf_culling_threshold)
#ifdef DEBUG_LIGHT_CULLING
		return vec3(0., 1., 0.) * color_factor;
#else
		return;
#endif

	color /= pdf;

#if 0
	{
		const uint tex_index = kusochki[kusok_index].tex_base_color;
		if ((KUSOK_MATERIAL_FLAG_SKYBOX & tex_index) == 0) {
			const vec2 uv1 = vertices[vi1].gl_tc;
			const vec2 uv2 = vertices[vi2].gl_tc;
			const vec2 uv3 = vertices[vi3].gl_tc;
			const vec2 uv = baryMix(uv1, uv2, uv3, bary);

			color *= texture(textures[nonuniformEXT(tex_index)], uv).rgb;
		}
	}
#endif

	if (dot(color,color) < color_culling_threshold)
#ifdef DEBUG_LIGHT_CULLING
		return vec3(0., 1., 0.) * color_factor;
#else
		return;
#endif

	light_dir = normalize(light_dir);

	// TODO sample emissive texture
	evalSplitBRDF(payload_opaque.normal, light_dir, view_dir, material, diffuse, specular);
	diffuse *= color;
	specular *= color;

	vec3 combined = diffuse + specular;

	if (dot(combined,combined) < color_culling_threshold)
#ifdef DEBUG_LIGHT_CULLING
		return vec3(1., 1., 0.) * color_factor;
#else
		return;
#endif

	if (shadowed(payload_opaque.hit_pos_t.xyz, light_dir, sqrt(light_dist2))) {
		diffuse = specular = vec3(0.);
	}
}

void computePointLights(uint cluster_index, vec3 throughput, vec3 view_dir, MaterialProperties material, out vec3 diffuse, out vec3 specular) {
	diffuse = specular = vec3(0.);
	const uint num_point_lights = uint(light_grid.clusters[cluster_index].num_point_lights);
	for (uint j = 0; j < num_point_lights; ++j) {
		const uint i = uint(light_grid.clusters[cluster_index].point_lights[j]);

		vec3 color = lights.point_lights[i].color_stopdot.rgb * throughput;
		if (dot(color,color) < color_culling_threshold)
			continue;

		const vec4 origin_r = lights.point_lights[i].origin_r;
		const float stopdot = lights.point_lights[i].color_stopdot.a;
		const vec3 dir = lights.point_lights[i].dir_stopdot2.xyz;
		const float stopdot2 = lights.point_lights[i].dir_stopdot2.a;
		const bool not_environment = (lights.point_lights[i].environment == 0);

		const vec3 light_dir = not_environment ? (origin_r.xyz - payload_opaque.hit_pos_t.xyz) : -dir; // TODO need to randomize sampling direction for environment soft shadow
		const float radius = origin_r.w;

		const vec3 light_dir_norm = normalize(light_dir);
		const float light_dot = dot(light_dir_norm, payload_opaque.normal);
		if (light_dot < 1e-5)
			continue;

		const float spot_dot = -dot(light_dir_norm, dir);
		if (spot_dot < stopdot2)
			continue;

		float spot_attenuation = 1.f;
		if (spot_dot < stopdot)
			spot_attenuation = (spot_dot - stopdot2) / (stopdot - stopdot2);

		//float fdist = 1.f;
		float light_dist = 1e5; // TODO this is supposedly not the right way to do shadows for environment lights. qrad checks for hitting SURF_SKY, and maybe we should too?
		const float d2 = dot(light_dir, light_dir);
		const float r2 = origin_r.w * origin_r.w;
		if (not_environment) {
			if (radius < 1e-3)
				continue;

			const float dist = length(light_dir);
			if (radius > dist)
				continue;
#if 1
			//light_dist = sqrt(d2);
			light_dist = dist - radius;
			//fdist = 2.f / (r2 + d2 + light_dist * sqrt(d2 + r2));
#else
			light_dist = dist;
			//const float fdist = 2.f / (r2 + d2 + light_dist * sqrt(d2 + r2));
			//const float fdist = 2.f / (r2 + d2 + light_dist * sqrt(d2 + r2));
			//fdist = (light_dist > 1.) ? 1.f / d2 : 1.f; // qrad workaround
#endif

			//const float pdf = 1.f / (fdist * light_dot * spot_attenuation);
			//const float pdf = TWO_PI / asin(radius / dist);
			const float pdf = 1. / ((1. - sqrt(d2 - r2) / dist) * spot_attenuation);
			color /= pdf;
		}

		// if (dot(color,color) < color_culling_threshold)
		// 	continue;

		vec3 ldiffuse, lspecular;
		evalSplitBRDF(payload_opaque.normal, light_dir_norm, view_dir, material, ldiffuse, lspecular);
		ldiffuse *= color;
		lspecular *= color;

		vec3 combined = ldiffuse + lspecular;

		if (dot(combined,combined) < color_culling_threshold)
			continue;

		if (not_environment) {
			if (shadowed(payload_opaque.hit_pos_t.xyz, light_dir_norm, light_dist + shadow_offset_fudge))
				continue;
		} else {
			// for environment light check that we've hit SURF_SKY
			if (shadowedSky(payload_opaque.hit_pos_t.xyz, light_dir_norm, light_dist + shadow_offset_fudge))
				continue;
		}

		diffuse += ldiffuse;
		specular += lspecular;
	} // for all lights
}

void computeLighting(vec3 throughput, vec3 view_dir, MaterialProperties material, out vec3 diffuse, out vec3 specular) {
	diffuse = specular = vec3(0.);
	const ivec3 light_cell = ivec3(floor(payload_opaque.hit_pos_t.xyz / LIGHT_GRID_CELL_SIZE)) - light_grid.grid_min;
	const uint cluster_index = uint(dot(light_cell, ivec3(1, light_grid.grid_size.x, light_grid.grid_size.x * light_grid.grid_size.y)));

	if (any(greaterThanEqual(light_cell, light_grid.grid_size)) || cluster_index >= MAX_LIGHT_CLUSTERS)
		return; // throughput * vec3(1., 0., 0.);

	// const uint cluster_offset = cluster_index * LIGHT_CLUSTER_SIZE + HACK_OFFSET;
	// const int num_dlights = int(light_grid.clusters_data[cluster_offset + LIGHT_CLUSTER_NUM_DLIGHTS_OFFSET]);
	// const int num_emissive_surfaces = int(light_grid.clusters_data[cluster_offset + LIGHT_CLUSTER_NUM_EMISSIVE_SURFACES_OFFSET]);
	// const uint emissive_surfaces_offset = cluster_offset + LIGHT_CLUSTER_EMISSIVE_SURFACES_DATA_OFFSET;
	//C = vec3(float(num_emissive_surfaces));

	//C = vec3(float(int(light_grid.clusters[cluster_index].num_emissive_surfaces)));
	//C += .3 * fract(vec3(light_cell) / 4.);

	const uint num_emissive_kusochki = uint(light_grid.clusters[cluster_index].num_emissive_surfaces);
	float sampling_light_scale = 1.;
#if 0
	const uint max_lights_per_frame = 4;
	uint begin_i = 0, end_i = num_emissive_kusochki;
	if (end_i > max_lights_per_frame) {
		begin_i = rand() % (num_emissive_kusochki - max_lights_per_frame);
		end_i = begin_i + max_lights_per_frame;
		sampling_light_scale = float(num_emissive_kusochki) / float(max_lights_per_frame);
	}
	for (uint i = begin_i; i < end_i; ++i) {
#else

	for (uint i = 0; i < num_emissive_kusochki; ++i) {
#endif
		const uint index_into_emissive_kusochki = uint(light_grid.clusters[cluster_index].emissive_surfaces[i]);

		if (push_constants.debug_light_index_begin < push_constants.debug_light_index_end) {
			if (index_into_emissive_kusochki < push_constants.debug_light_index_begin || index_into_emissive_kusochki >= push_constants.debug_light_index_end)
				continue;
		}

		const EmissiveKusok ek = lights.kusochki[index_into_emissive_kusochki];
		const uint emissive_kusok_index = lights.kusochki[index_into_emissive_kusochki].kusok_index;
		const Kusok ekusok = kusochki[emissive_kusok_index];

		// TODO streamline matrices layouts
		const mat4x3 emissive_transform = mat4x3(
			vec3(ek.tx_row_x.x, ek.tx_row_y.x, ek.tx_row_z.x),
			vec3(ek.tx_row_x.y, ek.tx_row_y.y, ek.tx_row_z.y),
			vec3(ek.tx_row_x.z, ek.tx_row_y.z, ek.tx_row_z.z),
			vec3(ek.tx_row_x.w, ek.tx_row_y.w, ek.tx_row_z.w)
		);

		const mat3 emissive_transform_normal = transpose(inverse(mat3(emissive_transform)));

		if (emissive_kusok_index == uint(payload_opaque.kusok_index))
			continue;

		const uint triangle_index = rand_range(ekusok.triangles);
		vec3 ldiffuse, lspecular;
		sampleSurfaceTriangle(throughput * ek.emissive, view_dir, material, emissive_transform, emissive_transform_normal, triangle_index, ekusok.index_offset, ekusok.vertex_offset, emissive_kusok_index, ldiffuse, lspecular);
		diffuse += ldiffuse * sampling_light_scale;
		specular += lspecular * sampling_light_scale;
	} // for all emissive kusochki

	vec3 ldiffuse, lspecular;
	computePointLights(cluster_index, throughput, view_dir, material, ldiffuse, lspecular);
	diffuse += ldiffuse;
	specular += lspecular;
}

// Additive translucency
vec3 traceAdditive(vec3 origin, vec3 direction, float ray_distance) {
	const uint flags =  0
		/* TODO try without*/ | gl_RayFlagsCullFrontFacingTrianglesEXT
		//| gl_RayFlagsOpaqueEXT
		| gl_RayFlagsSkipClosestHitShaderEXT
		;
	const uint sbt_offset = 0;
	const uint sbt_stride = 0;

	payload_additive.color = vec3(0.);
	payload_additive.ray_distance = ray_distance;
	traceRayEXT(tlas, flags, GEOMETRY_BIT_ADDITIVE,
		sbt_offset, sbt_stride, SHADER_OFFSET_MISS_EMPTY,
		origin, 0., direction, ray_distance + additive_soft_overshoot,
		PAYLOAD_LOCATION_ADDITIVE);
	return payload_additive.color * color_factor;
}

void main() {
	rand01_state = push_constants.random_seed + gl_LaunchIDEXT.x * 1833 +  gl_LaunchIDEXT.y * 31337;
	vec2 uv = (gl_LaunchIDEXT.xy + .5) / gl_LaunchSizeEXT.xy * 2. - 1.;

	vec3 origin    = (ubo.inv_view * vec4(0, 0, 0, 1)).xyz;
	vec4 target    = ubo.inv_proj * vec4(uv.x, uv.y, 1, 1);
	vec3 direction = (ubo.inv_view * vec4(normalize(target.xyz), 0)).xyz;

	payload_opaque.material_index = 0;
	payload_opaque.t_offset = .0;
	payload_opaque.pixel_cone_spread_angle = push_constants.pixel_cone_spread_angle;

	float out_material_index = 0.;
	vec3 out_additive = vec3(0.);
	vec3 out_diffuse_gi = vec3(0.);
	vec3 out_specular = vec3(0.);

	// Can be specular or diffuse_gi based on first bounce
	vec3 out_accumulated = vec3(0.);

	int first_bounce_brdf_type = 0;
	int brdfType = SPECULAR_TYPE;
	vec3 throughput = vec3(1.);
	for (int bounce = 0; bounce < push_constants.bounces; ++bounce) {
		const uint flags = gl_RayFlagsCullFrontFacingTrianglesEXT;
		const uint sbt_offset = 0;
		const uint sbt_stride = 0;
		const float L = 10000.; // Why 10k?
		traceRayEXT(tlas, flags, GEOMETRY_BIT_OPAQUE | GEOMETRY_BIT_REFRACTIVE,
			sbt_offset, sbt_stride, SHADER_OFFSET_MISS_REGULAR,
			origin, 0., direction, L,
			PAYLOAD_LOCATION_OPAQUE);

		vec3 additive = traceAdditive(origin, direction, payload_opaque.hit_pos_t.w <= 0. ? L : payload_opaque.hit_pos_t.w);

		// Sky/envmap
		if (payload_opaque.kusok_index < 0) {
			if (bounce == 0) {
				out_additive += payload_opaque.emissive * color_factor + additive;
			} else {
				out_accumulated += throughput * (payload_opaque.emissive * color_factor + additive);
			}
			break;
		}

#if 0 //def DEBUG_LIGHT_CULLING
		// light clusters debugging
		{
			const ivec3 light_cell = ivec3(floor(payload_opaque.hit_pos_t.xyz / LIGHT_GRID_CELL_SIZE)) - light_grid.grid_min;
			const uint cluster_index = uint(dot(light_cell, ivec3(1, light_grid.grid_size.x, light_grid.grid_size.x * light_grid.grid_size.y)));
			if (any(greaterThanEqual(light_cell, light_grid.grid_size)) || cluster_index >= MAX_LIGHT_CLUSTERS) {
				out_additive = vec3(1., 0., 0.) * color_factor;
				break;
			}

			const uint num_emissive_kusochki = uint(light_grid.clusters[cluster_index].num_emissive_surfaces);
			for (uint i = 0; i < num_emissive_kusochki; ++i) {
				const uint index_into_emissive_kusochki = uint(light_grid.clusters[cluster_index].emissive_surfaces[i]);

				if (push_constants.debug_light_index_begin < push_constants.debug_light_index_end) {
					if (index_into_emissive_kusochki < push_constants.debug_light_index_begin || index_into_emissive_kusochki >= push_constants.debug_light_index_end)
						continue;
				}

				out_additive = vec3(0., 0., 1.) * color_factor;
			}

			const uvec3 cellrand = pcg3d(uvec3(light_cell));
			out_additive = .2 * color_factor * vec3(
				uintToFloat01(cellrand.r),
				uintToFloat01(cellrand.g),
				uintToFloat01(cellrand.b));
			break;
		}
#endif

		MaterialProperties material;
		material.baseColor = payload_opaque.base_color;
		material.metalness = payload_opaque.metalness;
		material.emissive = payload_opaque.emissive;
		material.roughness = payload_opaque.roughness;

		// material.roughness = uintToFloat01(xxhash32(uvec3(abs(floor(payload_opaque.hit_pos_t.xyz/64.)))));
		// material.metalness = step(.5, xxhash32(uvec3(abs(floor(payload_opaque.hit_pos_t.xyz/32.)))));

		const vec3 shadingNormal = payload_opaque.normal;
		const vec3 geometryNormal = payload_opaque.geometry_normal;

		if (bounce == 0) { //brdfType == SPECULAR_TYPE)
			out_additive = payload_opaque.emissive + additive;
			additive = vec3(0.);

			out_material_index = float(payload_opaque.material_index);
			imageStore(out_image_base_color, ivec2(gl_LaunchIDEXT.xy), vec4(payload_opaque.base_color, 0.));
			imageStore(out_image_normals, ivec2(gl_LaunchIDEXT.xy), vec4(geometryNormal.xy, shadingNormal.xy));
			payload_opaque.base_color = vec3(1.);

			//out_material_index = float(kusochki[payload_opaque.kusok_index].tex_roughness);
#if 0
			//imageStore(out_image_base_color, ivec2(gl_LaunchIDEXT.xy), vec4(fract(payload_opaque.debug.xy), 0., 0.));
			//imageStore(out_image_base_color, ivec2(gl_LaunchIDEXT.xy), vec4(payload_opaque.kusok_index));
			imageStore(out_image_base_color, ivec2(gl_LaunchIDEXT.xy), vec4(payload_opaque.roughness));
			imageStore(out_image_diffuse_gi, ivec2(gl_LaunchIDEXT.xy), vec4(0));
			imageStore(out_image_specular, ivec2(gl_LaunchIDEXT.xy), vec4(0.));
			imageStore(out_image_additive, ivec2(gl_LaunchIDEXT.xy), vec4(clamp(payload_opaque.normal, vec3(0.), vec3(1.)), 0.));
			return;
#endif
		}

 // TODO should we do this after reflect/transmit decision?
#define SKIP_TRASMITTED_LIGHT
#ifndef SKIP_TRASMITTED_LIGHT
		C += computeLighting(throughput, -direction, material);

		if (bounce == push_constants.bounces - 1)
			break;
#else
		vec3 prev_throughput = throughput;
#endif

		const vec3 V = -direction;
		if (material.metalness == 1.0f && material.roughness == 0.0f) {
			// Fast path for mirrors
			brdfType = SPECULAR_TYPE;
		} else {
				// Decide whether to sample diffuse or specular BRDF (based on Fresnel term)
				float brdfProbability = getBrdfProbability(material, V, shadingNormal);
				if (rand01() < brdfProbability) {
					brdfType = SPECULAR_TYPE;
					throughput /= brdfProbability;
				} else {
					// Refraction
					if (rand01() < payload_opaque.transmissiveness) {
						throughput *= material.baseColor;
						direction = refract(direction, payload_opaque.geometry_normal, .8);
						origin = payload_opaque.hit_pos_t.xyz - payload_opaque.geometry_normal * shadow_offset_fudge;
						continue;
					}

					brdfType = DIFFUSE_TYPE;
					throughput /= (1.0f - brdfProbability);
				}
		}

#ifdef SKIP_TRASMITTED_LIGHT
		vec3 diffuse, specular;
		computeLighting(prev_throughput, -direction, material, diffuse, specular);

		if (bounce == 0) {
			out_diffuse_gi += diffuse;
			out_specular += specular;
		} else {
			out_accumulated += payload_opaque.base_color * (diffuse + specular);
			out_accumulated += prev_throughput * additive;
		}

		if (bounce == push_constants.bounces - 1)
			break;
#endif

		vec2 u = vec2(rand01(), rand01());
		vec3 brdfWeight;
		if (!evalIndirectCombinedBRDF(u, shadingNormal, geometryNormal, V, material, brdfType, direction, brdfWeight)) {
			break; // Ray was eaten by the surface :(
		}

		throughput *= brdfWeight;
		if (dot(throughput, throughput) < throughput_threshold)
			break;

		origin = payload_opaque.hit_pos_t.xyz;

		if (bounce == 0)
			first_bounce_brdf_type = brdfType;
	} // for all bounces

	if (first_bounce_brdf_type == DIFFUSE_TYPE) {
		out_diffuse_gi += out_accumulated;
	} else {
		out_specular += out_accumulated;
	}

	imageStore(out_image_diffuse_gi, ivec2(gl_LaunchIDEXT.xy), vec4(out_diffuse_gi / color_factor, out_material_index));
	imageStore(out_image_specular, ivec2(gl_LaunchIDEXT.xy), vec4(out_specular / color_factor, 0.));
	imageStore(out_image_additive, ivec2(gl_LaunchIDEXT.xy), vec4(out_additive / color_factor, 0.));
}<|MERGE_RESOLUTION|>--- conflicted
+++ resolved
@@ -106,7 +106,6 @@
 #endif
 }
 
-<<<<<<< HEAD
 float triangleSolidAngle(vec3 p, vec3 a, vec3 b, vec3 c) {
 	a = normalize(a - p);
 	b = normalize(b - p);
@@ -115,14 +114,14 @@
 	const float tanHalfOmega = dot(a, cross(b,c)) / (1. + dot(b,c) + dot(c,a) + dot(a,b));
 
 	return atan(tanHalfOmega) * 2.;
-=======
+}
+
 vec3 baryMix(vec3 v1, vec3 v2, vec3 v3, vec2 bary) {
 	return v1 * (1. - bary.x - bary.y) + v2 * bary.x + v3 * bary.y;
 }
 
 vec2 baryMix(vec2 v1, vec2 v2, vec2 v3, vec2 bary) {
 	return v1 * (1. - bary.x - bary.y) + v2 * bary.x + v3 * bary.y;
->>>>>>> 1dabdc67
 }
 
 void sampleSurfaceTriangle(
@@ -182,8 +181,6 @@
 		return;
 #endif
 
-	color /= pdf;
-
 #if 0
 	{
 		const uint tex_index = kusochki[kusok_index].tex_base_color;
@@ -197,6 +194,8 @@
 		}
 	}
 #endif
+
+	color /= pdf;
 
 	if (dot(color,color) < color_culling_threshold)
 #ifdef DEBUG_LIGHT_CULLING
@@ -436,12 +435,12 @@
 
 		vec3 additive = traceAdditive(origin, direction, payload_opaque.hit_pos_t.w <= 0. ? L : payload_opaque.hit_pos_t.w);
 
-		// Sky/envmap
-		if (payload_opaque.kusok_index < 0) {
+		// Sky/envmap/emissive
+		if ((payload_opaque.kusok_index < 0) || any(greaterThan(payload_opaque.emissive, vec3(0.)))) {
 			if (bounce == 0) {
 				out_additive += payload_opaque.emissive * color_factor + additive;
 			} else {
-				out_accumulated += throughput * (payload_opaque.emissive * color_factor + additive);
+				out_accumulated += throughput * (/*payload_opaque.emissive * color_factor +*/ additive);
 			}
 			break;
 		}
