--- conflicted
+++ resolved
@@ -18,7 +18,6 @@
 	conf.load('glslc')
 	conf.define('REF_DLL', 1)
 
-<<<<<<< HEAD
 	if conf.env.DEST_OS == 'win32':
 		conf.start_msg('Vulkan SDK available?')
 		if not 'VULKAN_SDK' in conf.environ:
@@ -26,9 +25,6 @@
 			conf.end_msg('no')
 		conf.env.VULKAN_SDK = conf.environ['VULKAN_SDK']
 		conf.end_msg('found at ' + conf.env.VULKAN_SDK)
-=======
-	# conf.env.GLSLCFLAGS.append_unique(['-O'])
->>>>>>> 074e4fd5
 
 def build(bld):
 	libs = [ 'public', 'M' ]
