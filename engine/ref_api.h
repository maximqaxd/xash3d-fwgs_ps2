--- conflicted
+++ resolved
@@ -27,12 +27,9 @@
 #include "studio.h"
 #include "r_efx.h"
 #include "com_image.h"
-<<<<<<< HEAD
+#include "filesystem.h"
 #include "ref_vulkan.h"
 #include "ref_device.h"
-=======
-#include "filesystem.h"
->>>>>>> 28d7f2ea
 
 // RefAPI changelog:
 // 1. Initial release
@@ -434,14 +431,12 @@
 	void	(*pfnDrawTransparentTriangles)( void );
 	render_interface_t	*drawFuncs;
 
-<<<<<<< HEAD
+	// filesystem exports
+	fs_api_t	*fsapi;
+
 	int (*XVK_GetInstanceExtensions)( unsigned int count, const char **pNames );
 	void *(*XVK_GetVkGetInstanceProcAddr)( void );
 	VkSurfaceKHR (*XVK_CreateSurface)( VkInstance instance );
-=======
-	// filesystem exports
-	fs_api_t	*fsapi;
->>>>>>> 28d7f2ea
 } ref_api_t;
 
 struct mip_s;
