--- conflicted
+++ resolved
@@ -43,7 +43,6 @@
 		conf.options.NO_ASYNC_RESOLVE = True
 		if not conf.check_cc( fragment='int main(){ int i = socket();}', lib = 'wattcpwl', mandatory=False ):
 			conf.define('XASH_NO_NETWORK',1)
-<<<<<<< HEAD
 	elif conf.env.DEST_OS == 'nswitch':
 		# re-enable undefined reference errors
 		conf.env.CXXFLAGS += ['-Wl,--no-undefined']
@@ -68,13 +67,8 @@
 		# then remove them to avoid them getting linked to shared objects
 		for lib in extra_libs:
 			conf.env.LDFLAGS.remove(lib)
-=======
-	elif conf.env.DEST_OS == 'android': # Android doesn't need SDL2
-		for i in ['log']:
-			conf.check_cc(lib = i)
 	elif conf.env.DEST_OS == 'psp':
 		conf.define('XASH_NO_NETWORK', 1)
->>>>>>> cae351f7
 	elif conf.options.FBDEV_SW:
 		# unused, XASH_LINUX without XASH_SDL gives fbdev & alsa support
 		# conf.define('XASH_FBDEV', 1)
@@ -143,24 +137,17 @@
 		'common/soundlib/*.c',
 		'server/*.c'])
 
-<<<<<<< HEAD
+	# PSP uses hw MP3 decoder
+	if bld.env.DEST_OS != 'psp':
+		source += bld.path.ant_glob(['common/soundlib/libmpg/*.c'])
+
 	if bld.env.ENGINE_TESTS:
 		source += bld.path.ant_glob(['tests/*.c'])
 
 	if bld.env.DEST_OS == 'win32':
 		libs += ['USER32', 'SHELL32', 'GDI32', 'ADVAPI32', 'DBGHELP', 'PSAPI', 'WS2_32' ]
 		source += bld.path.ant_glob(['platform/win32/*.c'])
-	elif bld.env.DEST_OS not in ['dos', 'nswitch', 'psvita']: #posix
-=======
-	if bld.env.DEST_OS != 'psp':
-		source += bld.path.ant_glob(['common/soundlib/libmpg/*.c'])
-
-	# basic build: dedicated only, no dependencies
-	if bld.env.DEST_OS == 'win32':
-		libs += ['USER32', 'SHELL32', 'GDI32', 'ADVAPI32', 'DBGHELP', 'PSAPI', 'WS2_32' ]
-		source += bld.path.ant_glob(['platform/win32/*.c'])
-	elif bld.env.DEST_OS not in ['dos', 'psp']: #posix
->>>>>>> cae351f7
+	elif bld.env.DEST_OS not in ['dos', 'nswitch', 'psvita', 'psp']: #posix
 		libs += [ 'M', 'RT', 'PTHREAD', 'ASOUND']
 		if not bld.env.STATIC:
 			libs += ['DL']
@@ -176,12 +163,9 @@
 		source += bld.path.ant_glob(['platform/dos/*.c'])
 		source += bld.path.ant_glob(['platform/stub/s_stub.c'])
 
-<<<<<<< HEAD
 	if bld.env.DEST_OS == 'haiku':
 		libs.append('HAIKU')
 
-=======
->>>>>>> cae351f7
 	if bld.get_define('XASH_CUSTOM_SWAP'):
 		source += bld.path.ant_glob(['platform/misc/kmalloc.c', 'platform/misc/sbrk.c'])
 
@@ -202,7 +186,6 @@
 		libs += ['LOG']
 		source += bld.path.ant_glob(['platform/android/*.cpp', 'platform/android/*.c', 'platform/linux/*.c'])
 
-<<<<<<< HEAD
 	if bld.env.DEST_OS == 'nswitch':
 		libs += [ 'SOLDER' ]
 		source += bld.path.ant_glob(['platform/posix/*.c'])
@@ -233,11 +216,10 @@
 			'-lSceVshBridge_stub',
 			'-lSceKernelDmacMgr_stub'
 		]
-=======
+
 	if bld.env.DEST_OS == 'psp':
 		source += bld.path.ant_glob(['platform/psp/*.c'])
 		source += bld.path.ant_glob(['platform/psp/*/*.S'])
->>>>>>> cae351f7
 
 	# add client files
 	if not bld.env.DEDICATED:
