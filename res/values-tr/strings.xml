<?xml version="1.0" encoding="utf-8"?>
<resources>
    <string name="launch_button">Xash3D\'yi Başlat!</string>
    <string name="cmd_args_text">Komut satırı parametreleri(uzmanlar için)</string>
	<string name="use_controls">Dokunmatik kontrolleri etkinleştir</string>
	<string name="use_volume">Ses ayarı tuşlarını kullan</string>
	<string name="text_res_path">Oyun dosyalarının yolu</string>
	<string name="touch_set">Kontrol ayarları</string>
	<string name="text_shortcut">Xash3D kısayolu</string>
	<string name="text_shortcut_test">Xash3D_test kısayolu</string>
	<string name="shortcut_button_save">Kısayolu kaydet</string>
	<string name="gamedir">Mod\'un dizini</string>
	<string name="pkgname">Mod\'un paket adı (uzmanlar için)</string>
	<string name="shortcut_name">Kısayol adı</string>

<<<<<<< HEAD
    <string name="about_main">Xash3D Android</string>
    <string name="about_copyright">Flying With Gauss, Valve veya Valve\'ın herhangi bir partnerine bağlı değildir. Tüm telif hakları kendi sahiplerine aittir.</string>
    <string name="about_authors">Flying With Gauss takımından Android Port\'u: \n
=======
    <string name="about_copyright">SDLash3D, Valve veya Valve\'ın herhangi bir partnerine bağlı değildir. Tüm telif hakları kendi sahiplerine aittir.</string>
    <string name="about_authors">SDLash3D takımından Android Port\'u: \n
>>>>>>> 3192fd85
&#8226; a1batross\n
&#8226; mittorn \n
&#8226; nicknekit.\n

Özel teşekkürler:\n
&#8226; Uncle Mike for Xash3D engine\n
&#8226; Valve for Half-Life\n
&#8226; libSDL2 developers.\n</string>
<<<<<<< HEAD
<string name="about_links">Bizi buralardan takip edin: 
	&#8226; <a href="https://vk.com/xashdroid">VK</a>
	&#8226; <a href="http://moddb.com/game/xash3d-android">ModDB</a>
	&#8226; <a href="https://github.com/FWGS">GitHub</a></string>
=======
<string name="about_links">Bizi buralardan takip edin: \n
	&#8226; <a href="https://vk.com/xashdroid">VK</a>\n
	&#8226; <a href="http://moddb.com/game/xash3d-android">ModDB</a>\n
	&#8226; <a href="https://github.com/SDLash3D">GitHub</a></string>
>>>>>>> 3192fd85
    <string name="about_button">Xash3D Android Hakkında</string>
    <string name="create_shortcut_button">Mod kısayolu oluştur</string>
    <string name="select_folder">(seç)</string>
</resources><|MERGE_RESOLUTION|>--- conflicted
+++ resolved
@@ -13,14 +13,8 @@
 	<string name="pkgname">Mod\'un paket adı (uzmanlar için)</string>
 	<string name="shortcut_name">Kısayol adı</string>
 
-<<<<<<< HEAD
-    <string name="about_main">Xash3D Android</string>
-    <string name="about_copyright">Flying With Gauss, Valve veya Valve\'ın herhangi bir partnerine bağlı değildir. Tüm telif hakları kendi sahiplerine aittir.</string>
-    <string name="about_authors">Flying With Gauss takımından Android Port\'u: \n
-=======
     <string name="about_copyright">SDLash3D, Valve veya Valve\'ın herhangi bir partnerine bağlı değildir. Tüm telif hakları kendi sahiplerine aittir.</string>
     <string name="about_authors">SDLash3D takımından Android Port\'u: \n
->>>>>>> 3192fd85
 &#8226; a1batross\n
 &#8226; mittorn \n
 &#8226; nicknekit.\n
@@ -29,17 +23,10 @@
 &#8226; Uncle Mike for Xash3D engine\n
 &#8226; Valve for Half-Life\n
 &#8226; libSDL2 developers.\n</string>
-<<<<<<< HEAD
-<string name="about_links">Bizi buralardan takip edin: 
-	&#8226; <a href="https://vk.com/xashdroid">VK</a>
-	&#8226; <a href="http://moddb.com/game/xash3d-android">ModDB</a>
-	&#8226; <a href="https://github.com/FWGS">GitHub</a></string>
-=======
 <string name="about_links">Bizi buralardan takip edin: \n
 	&#8226; <a href="https://vk.com/xashdroid">VK</a>\n
 	&#8226; <a href="http://moddb.com/game/xash3d-android">ModDB</a>\n
 	&#8226; <a href="https://github.com/SDLash3D">GitHub</a></string>
->>>>>>> 3192fd85
     <string name="about_button">Xash3D Android Hakkında</string>
     <string name="create_shortcut_button">Mod kısayolu oluştur</string>
     <string name="select_folder">(seç)</string>
